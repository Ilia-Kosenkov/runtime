--- conflicted
+++ resolved
@@ -312,11 +312,7 @@
         if (GenerateXcodeProject)
         {
             XcodeProjectPath = generator.GenerateXCode(ProjectName, MainLibraryFileName, assemblerFiles, assemblerDataFiles, assemblerFilesToLink,
-<<<<<<< HEAD
-                AppDir, binDir, MonoRuntimeHeaders, !isDevice, UseConsoleUITemplate, ForceAOT, ForceInterpreter, InvariantGlobalization, HybridGlobalization, Optimized, EnableRuntimeLogging, EnableAppSandbox, DiagnosticPorts, RuntimeComponents, NativeMainSource);
-=======
-                AppDir, binDir, MonoRuntimeHeaders, !isDevice, UseConsoleUITemplate, ForceAOT, ForceInterpreter, InvariantGlobalization, Optimized, EnableRuntimeLogging, EnableAppSandbox, DiagnosticPorts, RuntimeComponents, NativeMainSource, UseNativeAOTRuntime);
->>>>>>> 6a218ab7
+                AppDir, binDir, MonoRuntimeHeaders, !isDevice, UseConsoleUITemplate, ForceAOT, ForceInterpreter, InvariantGlobalization, HybridGlobalization, Optimized, EnableRuntimeLogging, EnableAppSandbox, DiagnosticPorts, RuntimeComponents, NativeMainSource, UseNativeAOTRuntime);
 
             if (BuildAppBundle)
             {
@@ -334,11 +330,7 @@
         else if (GenerateCMakeProject)
         {
              generator.GenerateCMake(ProjectName, MainLibraryFileName, assemblerFiles, assemblerDataFiles, assemblerFilesToLink,
-<<<<<<< HEAD
-                AppDir, binDir, MonoRuntimeHeaders, !isDevice, UseConsoleUITemplate, ForceAOT, ForceInterpreter, InvariantGlobalization, HybridGlobalization, Optimized, EnableRuntimeLogging, EnableAppSandbox, DiagnosticPorts, RuntimeComponents, NativeMainSource);
-=======
-                AppDir, binDir, MonoRuntimeHeaders, !isDevice, UseConsoleUITemplate, ForceAOT, ForceInterpreter, InvariantGlobalization, Optimized, EnableRuntimeLogging, EnableAppSandbox, DiagnosticPorts, RuntimeComponents, NativeMainSource, UseNativeAOTRuntime);
->>>>>>> 6a218ab7
+                AppDir, binDir, MonoRuntimeHeaders, !isDevice, UseConsoleUITemplate, ForceAOT, ForceInterpreter, InvariantGlobalization, HybridGlobalization, Optimized, EnableRuntimeLogging, EnableAppSandbox, DiagnosticPorts, RuntimeComponents, NativeMainSource, UseNativeAOTRuntime);
         }
 
         return true;
