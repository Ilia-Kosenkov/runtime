--- conflicted
+++ resolved
@@ -322,13 +322,8 @@
 
         if (GenerateXcodeProject)
         {
-<<<<<<< HEAD
-            XcodeProjectPath = generator.GenerateXCode(ProjectName, MainLibraryFileName, assemblerFiles, assemblerDataFiles, assemblerFilesToLink,
+            XcodeProjectPath = generator.GenerateXCode(ProjectName, MainLibraryFileName, assemblerFiles, assemblerDataFiles, assemblerFilesToLink, extraLinkerArgs,
                 AppDir, binDir, MonoRuntimeHeaders, !isDevice, UseConsoleUITemplate, ForceAOT, ForceInterpreter, InvariantGlobalization, HybridGlobalization, Optimized, EnableRuntimeLogging, EnableAppSandbox, DiagnosticPorts, RuntimeComponents, NativeMainSource, UseNativeAOTRuntime);
-=======
-            XcodeProjectPath = generator.GenerateXCode(ProjectName, MainLibraryFileName, assemblerFiles, assemblerDataFiles, assemblerFilesToLink, extraLinkerArgs,
-                AppDir, binDir, MonoRuntimeHeaders, !isDevice, UseConsoleUITemplate, ForceAOT, ForceInterpreter, InvariantGlobalization, Optimized, EnableRuntimeLogging, EnableAppSandbox, DiagnosticPorts, RuntimeComponents, NativeMainSource, UseNativeAOTRuntime);
->>>>>>> c9173f20
 
             if (BuildAppBundle)
             {
@@ -353,13 +348,8 @@
         }
         else if (GenerateCMakeProject)
         {
-<<<<<<< HEAD
-             generator.GenerateCMake(ProjectName, MainLibraryFileName, assemblerFiles, assemblerDataFiles, assemblerFilesToLink,
+             generator.GenerateCMake(ProjectName, MainLibraryFileName, assemblerFiles, assemblerDataFiles, assemblerFilesToLink, extraLinkerArgs,
                 AppDir, binDir, MonoRuntimeHeaders, !isDevice, UseConsoleUITemplate, ForceAOT, ForceInterpreter, InvariantGlobalization, HybridGlobalization, Optimized, EnableRuntimeLogging, EnableAppSandbox, DiagnosticPorts, RuntimeComponents, NativeMainSource, UseNativeAOTRuntime);
-=======
-             generator.GenerateCMake(ProjectName, MainLibraryFileName, assemblerFiles, assemblerDataFiles, assemblerFilesToLink, extraLinkerArgs,
-                AppDir, binDir, MonoRuntimeHeaders, !isDevice, UseConsoleUITemplate, ForceAOT, ForceInterpreter, InvariantGlobalization, Optimized, EnableRuntimeLogging, EnableAppSandbox, DiagnosticPorts, RuntimeComponents, NativeMainSource, UseNativeAOTRuntime);
->>>>>>> c9173f20
         }
 
         return true;
