// Licensed to the .NET Foundation under one or more agreements.
// The .NET Foundation licenses this file to you under the MIT license.

using System;
using System.Collections.Generic;
using System.IO;
using System.Linq;
using System.Text;
using Microsoft.Build.Framework;
using Microsoft.Build.Utilities;

public class XcodeCreateProject : Task
{
    private string targetOS = TargetNames.iOS;

    /// <summary>
    /// The Apple OS we are targeting (ios, tvos, iossimulator, tvossimulator)
    /// </summary>
    [Required]
    public string TargetOS
    {
        get
        {
            return targetOS;
        }

        set
        {
            targetOS = value.ToLowerInvariant();
        }
    }

    /// <summary>
    /// Target arch, can be "arm64", "arm" or "x64" at the moment
    /// </summary>
    [Required]
    public string Arch { get; set; } = ""!;

    /// <summary>
    /// Path to the directory with the CMakeLists.txt to create a project for.
    /// </summary>
    [Required]
    public string CMakeListsDirectory { get; set; } = ""!;

    /// <summary>
    /// Name of the generated project.
    /// </summary>
    [Required]
    public string ProjectName { get; set; } = ""!;

    public override bool Execute()
    {
        new Xcode(Log, TargetOS, Arch).CreateXcodeProject(ProjectName, CMakeListsDirectory);

        return true;
    }
}

public class XcodeBuildApp : Task
{
    private string targetOS = TargetNames.iOS;

    /// <summary>
    /// The Apple OS we are targeting (ios, tvos, iossimulator, tvossimulator)
    /// </summary>
    [Required]
    public string TargetOS
    {
        get
        {
            return targetOS;
        }

        set
        {
            targetOS = value.ToLowerInvariant();
        }
    }

    /// <summary>
    /// Target arch, can be "arm64", "arm" or "x64" at the moment
    /// </summary>
    [Required]
    public string Arch { get; set; } = ""!;

    /// <summary>
    /// Path to the .xcodeproj file
    /// </summary>
    [Required]
    public string XcodeProjectPath { get; set; } = ""!;

    /// <summary>
    /// DEVELOPER_TEAM provisioning, needed for arm64 builds.
    /// </summary>
    public string? DevTeamProvisioning { get; set; }

    /// <summary>
    /// Produce optimized binaries and use 'Release' config in xcode
    /// </summary>
    public bool Optimized { get; set; }

    /// Path to the directory where the .app should be created
    /// </summary>
    public string? DestinationFolder { get; set; }

    /// Strip local symbols and debug information, and extract it in XcodeProjectPath directory
    /// </summary>
    public bool StripSymbolTable { get; set; }

    public override bool Execute()
    {
        Xcode project = new Xcode(Log, TargetOS, Arch);
        string appDir = project.BuildAppBundle(XcodeProjectPath, Optimized, DevTeamProvisioning);

        string appPath = Xcode.GetAppPath(appDir, XcodeProjectPath);
        string newAppPath = Xcode.GetAppPath(DestinationFolder!, XcodeProjectPath);
        Directory.Move(appPath, newAppPath);

        if (StripSymbolTable)
        {
            project.StripApp(XcodeProjectPath, newAppPath);
        }

        project.LogAppSize(newAppPath);

        return true;
    }
}

internal sealed class Xcode
{
    private string RuntimeIdentifier { get; set; }
    private string Target { get; set; }
    private string XcodeArch { get; set; }
    private TaskLoggingHelper Logger { get; set; }

    public Xcode(TaskLoggingHelper logger, string runtimeIdentifier)
    {
        Logger = logger;

        string[] runtimeIds = runtimeIdentifier.Split('-');

        if (runtimeIds.Length != 2)
        {
            throw new ArgumentException("A valid runtime identifier was not specified (os-arch)");
        }

        RuntimeIdentifier = runtimeIdentifier;
        Target = runtimeIds[0];
        XcodeArch = SetArch(runtimeIds[1]);
    }

    public Xcode(TaskLoggingHelper logger, string target, string arch)
    {
        Logger = logger;
        Target = target;
        RuntimeIdentifier = $"{Target}-{arch}";
        XcodeArch = SetArch(arch);
    }

    private static string SetArch(string arch)
    {
        return arch switch {
            "x64" => "x86_64",
            "arm" => "armv7",
            _ => arch
        };
    }

    public string GenerateXCode(
        string projectName,
        string entryPointLib,
        IEnumerable<string> asmFiles,
        IEnumerable<string> asmDataFiles,
        IEnumerable<string> asmLinkFiles,
        IEnumerable<string> extraLinkerArgs,
        string workspace,
        string binDir,
        string monoInclude,
        bool preferDylibs,
        bool useConsoleUiTemplate,
        bool forceAOT,
        bool forceInterpreter,
        bool invariantGlobalization,
        bool hybridGlobalization,
        bool optimized,
        bool enableRuntimeLogging,
        bool enableAppSandbox,
        string? diagnosticPorts,
        string? runtimeComponents = null,
        string? nativeMainSource = null,
        bool useNativeAOTRuntime = false)
    {
<<<<<<< HEAD
        var cmakeDirectoryPath = GenerateCMake(projectName, entryPointLib, asmFiles, asmDataFiles, asmLinkFiles, workspace, binDir, monoInclude, preferDylibs, useConsoleUiTemplate, forceAOT, forceInterpreter, invariantGlobalization, hybridGlobalization, optimized, enableRuntimeLogging, enableAppSandbox, diagnosticPorts, runtimeComponents, nativeMainSource, useNativeAOTRuntime);
=======
        var cmakeDirectoryPath = GenerateCMake(projectName, entryPointLib, asmFiles, asmDataFiles, asmLinkFiles, extraLinkerArgs, workspace, binDir, monoInclude, preferDylibs, useConsoleUiTemplate, forceAOT, forceInterpreter, invariantGlobalization, optimized, enableRuntimeLogging, enableAppSandbox, diagnosticPorts, runtimeComponents, nativeMainSource, useNativeAOTRuntime);
>>>>>>> c9173f20
        CreateXcodeProject(projectName, cmakeDirectoryPath);
        return Path.Combine(binDir, projectName, projectName + ".xcodeproj");
    }

    public void CreateXcodeProject(string projectName, string cmakeDirectoryPath)
    {
        string targetName;
        switch (Target)
        {
            case TargetNames.MacCatalyst:
                targetName = "Darwin";
                break;
            case TargetNames.iOS:
            case TargetNames.iOSsim:
                targetName = "iOS";
                break;
            case TargetNames.tvOS:
            case TargetNames.tvOSsim:
                targetName = "tvOS";
                break;
            default:
                targetName = Target.ToString();
                break;
        }
        var deployTarget = (Target == TargetNames.MacCatalyst) ? " -DCMAKE_OSX_ARCHITECTURES=" + XcodeArch : " -DCMAKE_OSX_DEPLOYMENT_TARGET=11.0";
        var cmakeArgs = new StringBuilder();
        cmakeArgs
            .Append("-S.")
            .Append(" -B").Append(projectName)
            .Append(" -GXcode")
            .Append(" -DTARGETS_APPLE_MOBILE=1")
            .Append(" -DCMAKE_SYSTEM_NAME=").Append(targetName)
            .Append(deployTarget);

        Utils.RunProcess(Logger, "cmake", cmakeArgs.ToString(), workingDir: cmakeDirectoryPath);
    }

    public string GenerateCMake(
        string projectName,
        string entryPointLib,
        IEnumerable<string> asmFiles,
        IEnumerable<string> asmDataFiles,
        IEnumerable<string> asmLinkFiles,
        IEnumerable<string> extraLinkerArgs,
        string workspace,
        string binDir,
        string monoInclude,
        bool preferDylibs,
        bool useConsoleUiTemplate,
        bool forceAOT,
        bool forceInterpreter,
        bool invariantGlobalization,
        bool hybridGlobalization,
        bool optimized,
        bool enableRuntimeLogging,
        bool enableAppSandbox,
        string? diagnosticPorts,
        string? runtimeComponents = null,
        string? nativeMainSource = null,
        bool useNativeAOTRuntime = false)
    {
        // bundle everything as resources excluding native files
        var excludes = new List<string> { ".dll.o", ".dll.s", ".dwarf", ".m", ".h", ".a", ".bc", "libmonosgen-2.0.dylib", "libcoreclr.dylib" };
        if (!preferDylibs)
        {
            excludes.Add(".dylib");
        }
        if (optimized)
        {
            excludes.Add(".pdb");
        }

        string[] resources = Directory.GetFileSystemEntries(workspace, "", SearchOption.TopDirectoryOnly)
            .Where(f => !excludes.Any(e => f.EndsWith(e, StringComparison.InvariantCultureIgnoreCase)))
            .ToArray();

        if (string.IsNullOrEmpty(nativeMainSource))
        {
            // use built-in main.m (with default UI) if it's not set
            nativeMainSource = Path.Combine(binDir, "main.m");
            File.WriteAllText(nativeMainSource, Utils.GetEmbeddedResource(useConsoleUiTemplate ? "main-console.m" : "main-simple.m"));
        }
        else
        {
            string newMainPath = Path.Combine(binDir, "main.m");
            if (nativeMainSource != newMainPath)
            {
                File.Copy(nativeMainSource, Path.Combine(binDir, "main.m"), true);
                nativeMainSource = newMainPath;
            }
        }

        var entitlements = new List<KeyValuePair<string, string>>();

        bool hardenedRuntime = false;
        if (Target == TargetNames.MacCatalyst && !forceAOT)
        {
            hardenedRuntime = true;

            /* for mmmap MAP_JIT */
            entitlements.Add (KeyValuePair.Create ("com.apple.security.cs.allow-jit", "<true/>"));
            /* for loading unsigned dylibs like libicu from outside the bundle or libSystem.Native.dylib from inside */
            entitlements.Add (KeyValuePair.Create ("com.apple.security.cs.disable-library-validation", "<true/>"));
        }

        if (enableAppSandbox)
        {
            hardenedRuntime = true;
            entitlements.Add (KeyValuePair.Create ("com.apple.security.app-sandbox", "<true/>"));

            // the networking entitlement is necessary to enable communication between the test app and xharness
            entitlements.Add (KeyValuePair.Create ("com.apple.security.network.client", "<true/>"));
        }

        string appResources = string.Join(Environment.NewLine, asmDataFiles.Select(r => "    " + r));
        appResources += string.Join(Environment.NewLine, resources.Where(r => !r.EndsWith("-llvm.o")).Select(r => "    " + Path.GetRelativePath(binDir, r)));

        string cmakeLists = Utils.GetEmbeddedResource("CMakeLists.txt.template")
            .Replace("%UseNativeAOTRuntime%", useNativeAOTRuntime ? "TRUE" : "FALSE")
            .Replace("%ProjectName%", projectName)
            .Replace("%AppResources%", appResources)
            .Replace("%MainSource%", nativeMainSource)
            .Replace("%MonoInclude%", monoInclude)
            .Replace("%HardenedRuntime%", hardenedRuntime ? "TRUE" : "FALSE");

        string toLink = "";

        string[] allComponentLibs = Directory.GetFiles(workspace, "libmono-component-*-static.a");
        string[] staticComponentStubLibs = Directory.GetFiles(workspace, "libmono-component-*-stub-static.a");
        bool staticLinkAllComponents = false;
        string[] staticLinkedComponents = Array.Empty<string>();

        if (!string.IsNullOrEmpty(runtimeComponents) && runtimeComponents.Equals("*", StringComparison.OrdinalIgnoreCase))
            staticLinkAllComponents = true;
        else if (!string.IsNullOrEmpty(runtimeComponents))
            staticLinkedComponents = runtimeComponents.Split(";");

        // by default, component stubs will be linked and depending on how mono runtime has been build,
        // stubs can disable or dynamic load components.
        foreach (string staticComponentStubLib in staticComponentStubLibs)
        {
            string componentLibToLink = staticComponentStubLib;
            if (staticLinkAllComponents)
            {
                // static link component.
                componentLibToLink = componentLibToLink.Replace("-stub-static.a", "-static.a", StringComparison.OrdinalIgnoreCase);
            }
            else
            {
                foreach (string staticLinkedComponent in staticLinkedComponents)
                {
                    if (componentLibToLink.Contains(staticLinkedComponent, StringComparison.OrdinalIgnoreCase))
                    {
                        // static link component.
                        componentLibToLink = componentLibToLink.Replace("-stub-static.a", "-static.a", StringComparison.OrdinalIgnoreCase);
                        break;
                    }
                }
            }

            // if lib doesn't exist (primarily due to runtime build without static lib support), fallback linking stub lib.
            if (!File.Exists(componentLibToLink))
            {
                Logger.LogMessage(MessageImportance.High, $"\nCouldn't find static component library: {componentLibToLink}, linking static component stub library: {staticComponentStubLib}.\n");
                componentLibToLink = staticComponentStubLib;
            }

            toLink += $"    \"-force_load {componentLibToLink}\"{Environment.NewLine}";
        }

        string[] dylibs = Directory.GetFiles(workspace, "*.dylib");
        foreach (string lib in Directory.GetFiles(workspace, "*.a"))
        {
            // all component libs already added to linker.
            if (allComponentLibs.Any(lib.Contains))
                continue;

            string libName = Path.GetFileNameWithoutExtension(lib);
            // libmono must always be statically linked, for other librarires we can use dylibs
            bool dylibExists = libName != "libmonosgen-2.0" && dylibs.Any(dylib => Path.GetFileName(dylib) == libName + ".dylib");

            if (useNativeAOTRuntime)
            {
                // link NativeAOT framework libs without '-force_load'
                toLink += $"    {lib}{Environment.NewLine}";
            }
            else if (forceAOT || !(preferDylibs && dylibExists))
            {
                // these libraries are pinvoked
                // -force_load will be removed once we enable direct-pinvokes for AOT
                toLink += $"    \"-force_load {lib}\"{Environment.NewLine}";
            }
        }

        string aotSources = "";
        string aotList = "";
        foreach (string asm in asmFiles)
        {
            // these libraries are linked via modules.m
            var name = Path.GetFileNameWithoutExtension(asm);
            aotSources += $"add_library({projectName}_{name} OBJECT {asm}){Environment.NewLine}";
            toLink += $"    {projectName}_{name}{Environment.NewLine}";
            aotList += $" {projectName}_{name}";
        }

        foreach (string asmLinkFile in asmLinkFiles)
        {
            toLink += $"    {asmLinkFile}{Environment.NewLine}";
        }

        string frameworks = "";
        if ((Target == TargetNames.iOS) || (Target == TargetNames.iOSsim) || (Target == TargetNames.MacCatalyst))
        {
            frameworks = "\"-framework GSS\"";
        }

        string appLinkerArgs = "";
        foreach(string linkerArg in extraLinkerArgs)
        {
            appLinkerArgs += $"    \"{linkerArg}\"{Environment.NewLine}";
        }

        appLinkerArgs += $"    {frameworks}{Environment.NewLine}";

        cmakeLists = cmakeLists.Replace("%NativeLibrariesToLink%", toLink);
        cmakeLists = cmakeLists.Replace("%APP_LINKER_ARGS%", appLinkerArgs);
        cmakeLists = cmakeLists.Replace("%AotSources%", aotSources);
        cmakeLists = cmakeLists.Replace("%AotTargetsList%", aotList);
        cmakeLists = cmakeLists.Replace("%AotModulesSource%", string.IsNullOrEmpty(aotSources) ? "" : "modules.m");

        var defines = new StringBuilder();
        if (forceInterpreter)
        {
            defines.AppendLine("add_definitions(-DFORCE_INTERPRETER=1)");
        }

        if (forceAOT)
        {
            defines.AppendLine("add_definitions(-DFORCE_AOT=1)");
        }

        if (invariantGlobalization)
        {
            defines.AppendLine("add_definitions(-DINVARIANT_GLOBALIZATION=1)");
        }

        if (hybridGlobalization)
        {
            defines.AppendLine("add_definitions(-DHYBRID_GLOBALIZATION=1)");
        }

        if (enableRuntimeLogging)
        {
            defines.AppendLine("add_definitions(-DENABLE_RUNTIME_LOGGING=1)");
        }

        if (!string.IsNullOrEmpty(diagnosticPorts))
        {
            defines.AppendLine($"\nadd_definitions(-DDIAGNOSTIC_PORTS=\"{diagnosticPorts}\")");
        }

        if (useNativeAOTRuntime)
        {
            defines.AppendLine("add_definitions(-DUSE_NATIVE_AOT=1)");
        }

        cmakeLists = cmakeLists.Replace("%Defines%", defines.ToString());

        string plist = Utils.GetEmbeddedResource("Info.plist.template")
            .Replace("%BundleIdentifier%", projectName);

        File.WriteAllText(Path.Combine(binDir, "Info.plist"), plist);

        var needEntitlements = entitlements.Count != 0;
        cmakeLists = cmakeLists.Replace("%HardenedRuntimeUseEntitlementsFile%",
                                        needEntitlements ? "TRUE" : "FALSE");

        File.WriteAllText(Path.Combine(binDir, "CMakeLists.txt"), cmakeLists);

        if (needEntitlements) {
            var ent = new StringBuilder();
            foreach ((var key, var value) in entitlements) {
                ent.AppendLine ($"<key>{key}</key>");
                ent.AppendLine (value);
            }
            string entitlementsTemplate = Utils.GetEmbeddedResource("app.entitlements.template");
            File.WriteAllText(Path.Combine(binDir, "app.entitlements"), entitlementsTemplate.Replace("%Entitlements%", ent.ToString()));
        }

        if (!useNativeAOTRuntime)
        {
            File.WriteAllText(Path.Combine(binDir, "runtime.h"),
                Utils.GetEmbeddedResource("runtime.h"));

            // forward pinvokes to "__Internal"
            var dllMap = new StringBuilder();
            foreach (string aFile in Directory.GetFiles(workspace, "*.a"))
            {
                string aFileName = Path.GetFileNameWithoutExtension(aFile);
                dllMap.AppendLine($"    mono_dllmap_insert (NULL, \"{aFileName}\", NULL, \"__Internal\", NULL);");

                // also register with or without "lib" prefix
                aFileName = aFileName.StartsWith("lib") ? aFileName.Remove(0, 3) : "lib" + aFileName;
                dllMap.AppendLine($"    mono_dllmap_insert (NULL, \"{aFileName}\", NULL, \"__Internal\", NULL);");
            }

            dllMap.AppendLine($"    mono_dllmap_insert (NULL, \"System.Globalization.Native\", NULL, \"__Internal\", NULL);");

            File.WriteAllText(Path.Combine(binDir, "runtime.m"),
                Utils.GetEmbeddedResource("runtime.m")
                    .Replace("//%DllMap%", dllMap.ToString())
                    .Replace("//%APPLE_RUNTIME_IDENTIFIER%", RuntimeIdentifier)
                    .Replace("%EntryPointLibName%", Path.GetFileName(entryPointLib)));
        }

        File.WriteAllText(Path.Combine(binDir, "util.h"), Utils.GetEmbeddedResource("util.h"));
        File.WriteAllText(Path.Combine(binDir, "util.m"), Utils.GetEmbeddedResource("util.m"));

        return binDir;
    }

    public string BuildAppBundle(
        string xcodePrjPath, bool optimized, string? devTeamProvisioning = null)
    {
        string sdk;
        var args = new StringBuilder();
        args.Append("ONLY_ACTIVE_ARCH=YES");

        if (devTeamProvisioning == "-")
        {
            args.Append(" CODE_SIGN_IDENTITY=\"\"")
                .Append(" CODE_SIGNING_REQUIRED=NO")
                .Append(" CODE_SIGNING_ALLOWED=NO");
        }
        else if (string.Equals(devTeamProvisioning, "adhoc",  StringComparison.OrdinalIgnoreCase))
        {
            args.Append(" CODE_SIGN_IDENTITY=\"-\"");
        }
        else
        {
            args.Append(" -allowProvisioningUpdates")
                .Append(" DEVELOPMENT_TEAM=").Append(devTeamProvisioning);
        }

        if (XcodeArch == "arm64" || XcodeArch == "armv7")
        {
            switch (Target)
            {
                case TargetNames.iOS:
                    sdk = "iphoneos";
                    args.Append(" -arch " + XcodeArch)
                        .Append(" -sdk ").Append(sdk);
                    break;
                case TargetNames.iOSsim:
                    sdk = "iphonesimulator";
                    args.Append(" -arch " + XcodeArch)
                        .Append(" -sdk ").Append(sdk);
                    break;
                case TargetNames.tvOS:
                    sdk = "appletvos";
                    args.Append(" -arch " + XcodeArch)
                        .Append(" -sdk ").Append(sdk);
                    break;
                case TargetNames.tvOSsim:
                    sdk = "appletvsimulator";
                    args.Append(" -arch " + XcodeArch)
                        .Append(" -sdk ").Append(sdk);
                    break;
                default:
                    sdk = "maccatalyst";
                    args.Append(" -scheme \"").Append(Path.GetFileNameWithoutExtension(xcodePrjPath)).Append('"')
                        .Append(" -destination \"generic/platform=macOS,name=Any Mac,variant=Mac Catalyst\"")
                        .Append(" -UseModernBuildSystem=YES")
                        .Append(" -archivePath \"").Append(Path.GetDirectoryName(xcodePrjPath)).Append('"')
                        .Append(" -derivedDataPath \"").Append(Path.GetDirectoryName(xcodePrjPath)).Append('"')
                        .Append(" IPHONEOS_DEPLOYMENT_TARGET=14.2");
                    break;
            }
        }
        else
        {
            switch (Target)
            {
                case TargetNames.iOSsim:
                    sdk = "iphonesimulator";
                    args.Append(" -arch " + XcodeArch)
                        .Append(" -sdk ").Append(sdk);
                    break;
                case TargetNames.tvOSsim:
                    sdk = "appletvsimulator";
                    args.Append(" -arch " + XcodeArch)
                        .Append(" -sdk ").Append(sdk);
                    break;
                default:
                    sdk = "maccatalyst";
                    args.Append(" -scheme \"").Append(Path.GetFileNameWithoutExtension(xcodePrjPath)).Append('"')
                        .Append(" -destination \"generic/platform=macOS,name=Any Mac,variant=Mac Catalyst\"")
                        .Append(" -UseModernBuildSystem=YES")
                        .Append(" -archivePath \"").Append(Path.GetDirectoryName(xcodePrjPath)).Append('"')
                        .Append(" -derivedDataPath \"").Append(Path.GetDirectoryName(xcodePrjPath)).Append('"')
                        .Append(" IPHONEOS_DEPLOYMENT_TARGET=13.5");
                    break;
            }
        }

        string config = optimized ? "Release" : "Debug";
        args.Append(" -configuration ").Append(config);

        Utils.RunProcess(Logger, "xcodebuild", args.ToString(), workingDir: Path.GetDirectoryName(xcodePrjPath));

        string appDirectory = Path.Combine(Path.GetDirectoryName(xcodePrjPath)!, config + "-" + sdk);
        if (!Directory.Exists(appDirectory))
        {
            // cmake 3.25.0 seems to have changed the output directory for MacCatalyst, move it back to the old format
            string appDirectoryWithoutSdk = Path.Combine(Path.GetDirectoryName(xcodePrjPath)!, config);
            Directory.Move(appDirectoryWithoutSdk, appDirectory);
        }

        return appDirectory;
    }

    public void LogAppSize(string appPath)
    {
        long appSize = new DirectoryInfo(appPath)
            .EnumerateFiles("*", SearchOption.AllDirectories)
            .Sum(file => file.Length);

        Logger.LogMessage(MessageImportance.High, $"\nAPP size: {(appSize / 1000_000.0):0.#} Mb.\n");
    }

    public void StripApp(string xcodePrjPath, string appPath)
    {
        string filename = Path.GetFileNameWithoutExtension(appPath);
        Utils.RunProcess(Logger, "dsymutil", $"{appPath}/{filename} -o {Path.GetDirectoryName(xcodePrjPath)}/{filename}.dSYM", workingDir: Path.GetDirectoryName(appPath));
        Utils.RunProcess(Logger, "strip", $"-no_code_signature_warning -x {appPath}/{filename}", workingDir: Path.GetDirectoryName(appPath));
    }

    public static string GetAppPath(string appDirectory, string xcodePrjPath)
    {
        return Path.Combine(appDirectory, Path.GetFileNameWithoutExtension(xcodePrjPath) + ".app");
    }
}<|MERGE_RESOLUTION|>--- conflicted
+++ resolved
@@ -191,11 +191,7 @@
         string? nativeMainSource = null,
         bool useNativeAOTRuntime = false)
     {
-<<<<<<< HEAD
-        var cmakeDirectoryPath = GenerateCMake(projectName, entryPointLib, asmFiles, asmDataFiles, asmLinkFiles, workspace, binDir, monoInclude, preferDylibs, useConsoleUiTemplate, forceAOT, forceInterpreter, invariantGlobalization, hybridGlobalization, optimized, enableRuntimeLogging, enableAppSandbox, diagnosticPorts, runtimeComponents, nativeMainSource, useNativeAOTRuntime);
-=======
-        var cmakeDirectoryPath = GenerateCMake(projectName, entryPointLib, asmFiles, asmDataFiles, asmLinkFiles, extraLinkerArgs, workspace, binDir, monoInclude, preferDylibs, useConsoleUiTemplate, forceAOT, forceInterpreter, invariantGlobalization, optimized, enableRuntimeLogging, enableAppSandbox, diagnosticPorts, runtimeComponents, nativeMainSource, useNativeAOTRuntime);
->>>>>>> c9173f20
+        var cmakeDirectoryPath = GenerateCMake(projectName, entryPointLib, asmFiles, asmDataFiles, asmLinkFiles, extraLinkerArgs, workspace, binDir, monoInclude, preferDylibs, useConsoleUiTemplate, forceAOT, forceInterpreter, invariantGlobalization, hybridGlobalization, optimized, enableRuntimeLogging, enableAppSandbox, diagnosticPorts, runtimeComponents, nativeMainSource, useNativeAOTRuntime);
         CreateXcodeProject(projectName, cmakeDirectoryPath);
         return Path.Combine(binDir, projectName, projectName + ".xcodeproj");
     }
