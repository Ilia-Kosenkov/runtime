--- conflicted
+++ resolved
@@ -2380,15 +2380,11 @@
 		return;
 	}
 
-<<<<<<< HEAD
 	/* dynamic method added to non-dynamic image */
 	if (method->dynamic)
 		return;
 
-	mono_class_init (klass);
-=======
 	mono_class_init_internal (klass);
->>>>>>> 9170dfbd
 
 	MonoImage *klass_image = m_class_get_image (klass);
 	methodt = &klass_image->tables [MONO_TABLE_METHOD];
